from __future__ import annotations

from abc import ABC, abstractmethod
from collections.abc import AsyncIterator, Iterator, Sequence
from typing import Any, Callable, Generic, cast

from langchain_core.runnables import Runnable, RunnableConfig
from langchain_core.runnables.graph import Graph as DrawableGraph
from typing_extensions import Self

<<<<<<< HEAD
from langgraph.types import All, StateSnapshot, StateUpdate, StreamMode
=======
from langgraph.pregel.types import All, StateSnapshot, StateUpdate, StreamMode
from langgraph.types import Command
>>>>>>> 0ab97700
from langgraph.typing import InputT, OutputT, StateT

__all__ = ("PregelProtocol", "StreamProtocol")


class PregelProtocol(Runnable[InputT, Any], Generic[StateT, InputT, OutputT], ABC):
    @abstractmethod
    def with_config(
        self, config: RunnableConfig | None = None, **kwargs: Any
    ) -> Self: ...

    @abstractmethod
    def get_graph(
        self,
        config: RunnableConfig | None = None,
        *,
        xray: int | bool = False,
    ) -> DrawableGraph: ...

    @abstractmethod
    async def aget_graph(
        self,
        config: RunnableConfig | None = None,
        *,
        xray: int | bool = False,
    ) -> DrawableGraph: ...

    @abstractmethod
    def get_state(
        self, config: RunnableConfig, *, subgraphs: bool = False
    ) -> StateSnapshot: ...

    @abstractmethod
    async def aget_state(
        self, config: RunnableConfig, *, subgraphs: bool = False
    ) -> StateSnapshot: ...

    @abstractmethod
    def get_state_history(
        self,
        config: RunnableConfig,
        *,
        filter: dict[str, Any] | None = None,
        before: RunnableConfig | None = None,
        limit: int | None = None,
    ) -> Iterator[StateSnapshot]: ...

    @abstractmethod
    def aget_state_history(
        self,
        config: RunnableConfig,
        *,
        filter: dict[str, Any] | None = None,
        before: RunnableConfig | None = None,
        limit: int | None = None,
    ) -> AsyncIterator[StateSnapshot]: ...

    @abstractmethod
    def bulk_update_state(
        self,
        config: RunnableConfig,
        updates: Sequence[Sequence[StateUpdate]],
    ) -> RunnableConfig: ...

    @abstractmethod
    async def abulk_update_state(
        self,
        config: RunnableConfig,
        updates: Sequence[Sequence[StateUpdate]],
    ) -> RunnableConfig: ...

    @abstractmethod
    def update_state(
        self,
        config: RunnableConfig,
        values: dict[str, Any] | Any | None,
        as_node: str | None = None,
    ) -> RunnableConfig: ...

    @abstractmethod
    async def aupdate_state(
        self,
        config: RunnableConfig,
        values: dict[str, Any] | Any | None,
        as_node: str | None = None,
    ) -> RunnableConfig: ...

    @abstractmethod
    def stream(
        self,
        input: InputT | Command | None,
        config: RunnableConfig | None = None,
        *,
        stream_mode: StreamMode | list[StreamMode] | None = None,
        interrupt_before: All | Sequence[str] | None = None,
        interrupt_after: All | Sequence[str] | None = None,
        subgraphs: bool = False,
    ) -> Iterator[dict[str, Any] | Any]: ...

    @abstractmethod
    def astream(
        self,
        input: InputT | Command | None,
        config: RunnableConfig | None = None,
        *,
        stream_mode: StreamMode | list[StreamMode] | None = None,
        interrupt_before: All | Sequence[str] | None = None,
        interrupt_after: All | Sequence[str] | None = None,
        subgraphs: bool = False,
    ) -> AsyncIterator[dict[str, Any] | Any]: ...

    @abstractmethod
    def invoke(
        self,
        input: InputT | Command | None,
        config: RunnableConfig | None = None,
        *,
        interrupt_before: All | Sequence[str] | None = None,
        interrupt_after: All | Sequence[str] | None = None,
    ) -> dict[str, Any] | Any: ...

    @abstractmethod
    async def ainvoke(
        self,
        input: InputT | Command | None,
        config: RunnableConfig | None = None,
        *,
        interrupt_before: All | Sequence[str] | None = None,
        interrupt_after: All | Sequence[str] | None = None,
    ) -> dict[str, Any] | Any: ...


StreamChunk = tuple[tuple[str, ...], str, Any]


class StreamProtocol:
    __slots__ = ("modes", "__call__")

    modes: set[StreamMode]

    __call__: Callable[[Self, StreamChunk], None]

    def __init__(
        self,
        __call__: Callable[[StreamChunk], None],
        modes: set[StreamMode],
    ) -> None:
        self.__call__ = cast(Callable[[Self, StreamChunk], None], __call__)
        self.modes = modes<|MERGE_RESOLUTION|>--- conflicted
+++ resolved
@@ -8,12 +8,7 @@
 from langchain_core.runnables.graph import Graph as DrawableGraph
 from typing_extensions import Self
 
-<<<<<<< HEAD
-from langgraph.types import All, StateSnapshot, StateUpdate, StreamMode
-=======
-from langgraph.pregel.types import All, StateSnapshot, StateUpdate, StreamMode
-from langgraph.types import Command
->>>>>>> 0ab97700
+from langgraph.types import All, Command, StateSnapshot, StateUpdate, StreamMode
 from langgraph.typing import InputT, OutputT, StateT
 
 __all__ = ("PregelProtocol", "StreamProtocol")
