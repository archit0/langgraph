--- conflicted
+++ resolved
@@ -2789,18 +2789,11 @@
             If stream_mode is not "values", it returns a list of output chunks.
         """
         output_keys = output_keys if output_keys is not None else self.output_channels
-<<<<<<< HEAD
 
         latest: Union[dict[str, Any], Any] = None
         chunks: list[Union[dict[str, Any], Any]] = []
         interrupts: list[Interrupt] = []
 
-=======
-        if stream_mode == "values":
-            latest: dict[str, Any] | Any = None
-        else:
-            chunks = []
->>>>>>> 173627a9
         for chunk in self.stream(
             input,
             config,
@@ -2861,18 +2854,11 @@
         """
 
         output_keys = output_keys if output_keys is not None else self.output_channels
-<<<<<<< HEAD
 
         latest: Union[dict[str, Any], Any] = None
         chunks: list[Union[dict[str, Any], Any]] = []
         interrupts: list[Interrupt] = []
 
-=======
-        if stream_mode == "values":
-            latest: dict[str, Any] | Any = None
-        else:
-            chunks = []
->>>>>>> 173627a9
         async for chunk in self.astream(
             input,
             config,
