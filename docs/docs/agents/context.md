--- conflicted
+++ resolved
@@ -31,13 +31,8 @@
     * The LLM context, which is the data passed into the LLM's prompt.
     * The "context window", which is the maximum number of tokens that can be passed to the LLM.
 
-<<<<<<< HEAD
-    You likely want to use the local context to optimize the llm's context window. For example, you
+    You likely want to use the local context to optimize the LLM's context window. For example, you
     could use a user id to fetch a user's name and information from a database to populate the context window with relevant memories.
-=======
-    You likely want to use the local context to optimize the LLM's context window. For example, you
-    could use a user_id to fetch a user's name and information from a database to populate the context window with relevant memories.
->>>>>>> 14949c81
 
 Specify static context via the `context` argument to `invoke` / `stream`, which is reserved for this purpose:
 
